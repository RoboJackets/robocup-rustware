--- conflicted
+++ resolved
@@ -11,9 +11,6 @@
 log = "0.4" # allows for the logging feautre (a.k.a printing to the serial port)
 teensy4-pins = "0.3.1"
 imxrt-iomuxc = "0.2.2"
-<<<<<<< HEAD
-
-=======
 sx127 = { git = "https://github.com/N8BWert/sx127" }
 embedded-alloc = "0.5.0"
 
@@ -27,7 +24,6 @@
 default-features = false
 features = ["nostd"]
 
->>>>>>> 32706c26
 [dependencies.embedded-hal]
 version = "~0.2"
 features = ["unproven"]
