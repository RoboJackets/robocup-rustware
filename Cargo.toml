# this is our root package :)
[package]
name = "main"
version = "0.1.0"
authors = ["celcius-plus-273 <kelvinandreshau@gmail.com>"]
edition = "2021"

# dependencies for the root package which we'll call the "main" package
[dependencies]
cortex-m = "0.7" # basic hal package for cortex m microcontroller boards
log = "0.4" # allows for the logging feautre (a.k.a printing to the serial port)
teensy4-pins = "0.3.1"
icm42605-driver = { path = "./drivers/icm42605-driver" }
imxrt-iomuxc = "0.2.2"
rtic-nrf24l01 = { git = "https://github.com/N8BWert/rtic-nrf24l01.git" }
embedded-alloc = "0.5.0"
defmt = "0.3.5"
libm = "0.2.8"
fixed-queue = "0.5.1"

[dependencies.nalgebra]
version = "0.32.3"
default-features = false
features = ["libm", "nalgebra-macros", "alloc"]

[dependencies.packed_struct]
version = "0.10.1"
default-features = false
features = ["alloc"]

[dependencies.robojackets-robocup-rtp]
version = "0.4.1"
default-features = false
features = ["nostd"]

[dependencies.embedded-hal]
version = "~0.2"
features = ["unproven"]

# RTIC 2.0 dependencies
[dependencies.rtic]
version = "2.0.1"
features = ["thumbv7-backend"]

[dependencies.rtic-monotonics]
version = "1.0.0"
features = ["cortex-m-systick"]

# teensy4-bsp is the board support package for teensy 4.0/4.1
[dependencies.teensy4-bsp]
version = "0.4.5"
features = [
    # Use the BSP's runtime. This lets you write your
    # `main()` function.
    "rt",
    # Remove me if you don't want logging.
    "usb-logging",
]

# allows for debugging messages when panicking
[dependencies.teensy4-panic]
version = "0.2"
features = ["log"]

# this is an example of how to include a local package as a dependency
[dependencies.fpga-rs]
path = "drivers/fpga"

[dependencies.motion]
path = "drivers/motion"

[dependencies.controller]
path = "drivers/controller"

# the root package is also a workspace that holds all of the neccesary "supporting" packages
# such as driver files, utility files (e.g. tools), etc.
[workspace]
members = [
<<<<<<< HEAD
    "drivers/fpga",
    "drivers/motion",
    "drivers/controller",
=======
>>>>>>> d35dc137
    "tools",
    "drivers/icm42605-driver",
    "drivers/fpga",
]

# overrides the release build optimization level
# this can be deleted if higher optimization is wanted
# NOTE: lower optimization yields a faster build time
[profile.release.build-override]
opt-level = 0

[features]
default = []
# The robot id features are more for testing than anything else
robot-0 = []
robot-1 = []
robot-2 = []
robot-3 = []
robot-4 = []
robot-5 = []
yellow-team = ["robojackets-robocup-rtp/yellow-team"]
blue-team = ["robojackets-robocup-rtp/blue-team"]
debug = []<|MERGE_RESOLUTION|>--- conflicted
+++ resolved
@@ -76,15 +76,10 @@
 # such as driver files, utility files (e.g. tools), etc.
 [workspace]
 members = [
-<<<<<<< HEAD
     "drivers/fpga",
     "drivers/motion",
     "drivers/controller",
-=======
->>>>>>> d35dc137
-    "tools",
     "drivers/icm42605-driver",
-    "drivers/fpga",
 ]
 
 # overrides the release build optimization level
