--- conflicted
+++ resolved
@@ -58,11 +58,7 @@
             adc: adc,
             pin: pin,
             percent_capacity: 0.,
-<<<<<<< HEAD
-            raw_voltage: WordT::from(0)
-=======
             raw_voltage: WordT::from(0),
->>>>>>> 966b78d1
         };
         return instance;
     }
