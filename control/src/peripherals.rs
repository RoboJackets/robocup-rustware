--- conflicted
+++ resolved
@@ -18,11 +18,7 @@
     timer::Blocking,
 };
 
-<<<<<<< HEAD
-=======
 use battery_sense_rs::BatterySense;
-use fpga_rs::FPGA;
->>>>>>> 924f6997
 use icm42605_driver::IMU;
 use imxrt_hal::adc::Adc;
 use io_expander_rs::IoExpander;
@@ -30,26 +26,15 @@
 use rotary_switch_rs::RotarySwitch;
 
 use super::GPT_FREQUENCY;
-<<<<<<< HEAD
 //See spi.rs for the fake SPI for kicker
 /// Radio Spi
 pub type RadioSPI = Lpspi<board::LpspiPins<P11, P12, P13, P10>, 4>;
-=======
-
-/// SPI that is used for the FPGA
-pub type FpgaSpi = Lpspi<board::LpspiPins<P11, P12, P13, P10>, 4>;
-/// The FPGA
-pub type Fpga = FPGA<FpgaSpi, Output<P9>, P29, Output<P28>, P30, LpspiError, Infallible>;
 // i2c for the io expander
 pub type IoI2C = Lpi2c3;
 // io expander
 pub type Expander = IoExpander<IoI2C, imxrt_hal::lpi2c::ControllerStatus>;
 // rotary switch
 pub type Rotary = RotarySwitch<IoI2C, imxrt_hal::lpi2c::ControllerStatus>;
-
-/// Shared Spi
-pub type SharedSPI = Lpspi<board::LpspiPins<P26, P39, P27, P38>, 3>;
->>>>>>> 924f6997
 /// The Chip Enable for the Radio
 pub type RadioCE = Output<P41>; //Changed from P20
 /// The Chip Select for the Radio
