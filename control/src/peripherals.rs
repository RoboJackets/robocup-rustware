//!
//! Peripheral Type and Wiring Definitions to ensure
//! all examples are correctly wired at compile
//! time.
//!

use core::convert::Infallible;

use imxrt_hal::lpuart::{self, Lpuart};
use teensy4_pins::t41::*;

<<<<<<< HEAD
use teensy4_bsp::board::{self, Lpi2c1, Lpuart4, Lpuart6, Lpuart8, PERCLK_FREQUENCY};
=======
use teensy4_bsp::board::{self, Lpi2c1, Lpi2c3, PERCLK_FREQUENCY};
>>>>>>> a62ad32c
use teensy4_bsp::hal::{
    adc::AnalogInput,
    gpio::{Input, Output, Port},
    gpt::{Gpt1, Gpt2},
    lpspi::{Lpspi, LpspiError},
    pit::Pit2,
    timer::Blocking,
};

use battery_sense_rs::BatterySense;
use core::cell::RefCell;
use icm42605_driver::IMU;
use imxrt_hal::adc::Adc;
use io_expander_rs::IoExpander;
use kicker_programmer::KickerProgrammer;
use rotary_switch_rs::RotarySwitch;
use shared_bus::I2cProxy;
use ssd1306::mode::BufferedGraphicsMode;
use ssd1306::prelude::I2CInterface;
use ssd1306::size::DisplaySize128x64;
use ssd1306::Ssd1306;

use super::GPT_FREQUENCY;
//See spi.rs for the fake SPI for kicker
/// Radio Spi
pub type RadioSPI = Lpspi<board::LpspiPins<P11, P12, P13, P10>, 4>;
// i2c for the io expander
pub type IoI2C = Lpi2c3;
// io expander
pub type Expander = IoExpander<IoI2C, imxrt_hal::lpi2c::ControllerStatus>;
// rotary switch
pub type Rotary = RotarySwitch<IoI2C, imxrt_hal::lpi2c::ControllerStatus>;
/// The Chip Enable for the Radio
pub type RadioCE = Output<P41>; //Changed from P20
/// The Chip Select for the Radio
pub type RadioCSN = Output<P14>; //Changed from P14
/// The Interrupt for the Radio
pub type RadioInterrupt = Input<P9>; //Changed from P15
/// The Radio
pub type RFRadio = rtic_nrf24l01::Radio<RadioCE, RadioCSN, RadioSPI, Infallible, LpspiError>;
/// The Delay used by the FPGA
pub type Delay1 = Blocking<Gpt1, GPT_FREQUENCY>;
/// The general-purpose delay shared by different peripherals
pub type Delay2 = Blocking<Gpt2, GPT_FREQUENCY>;
/// The PIT-defined delay for initializing the IMU.
pub type PitDelay = Blocking<Pit2, PERCLK_FREQUENCY>;
/// The first GPIO port
pub type Gpio1 = Port<1>;
/// The second GPIO port
pub type Gpio2 = Port<2>;
/// The third GPIO port
pub type Gpio3 = Port<3>;
/// The fourth GPIO port
pub type Gpio4 = Port<4>;
/// The IMU
pub type Imu = IMU<I2cProxy<'static, shared_bus::cortex_m::interrupt::Mutex<RefCell<Lpi2c1>>>>;
/// The Kicker RESET pin
pub type KickerReset = Output<P37>; //Changed from P6
/// The Kicker Chip Select
pub type KickerCSn = Output<P38>; //Changed from P5
/// The Kicker Programmer
pub type KickerProg = KickerProgrammer<KickerCSn, KickerReset>;
<<<<<<< HEAD

/// The enable 3v3 pin for the motor_board
pub type MotorEn = Output<P23>;
/// The Motor killn pin
pub type Killn = Output<P36>;
/// The uart interface connected to the first motor
pub type MotorOneUart = Lpuart6;
/// The prog pin connected to the first motor
pub type MotorOneProg = Output<P2>;
/// The uart interface connected to the second motor
pub type MotorTwoUart = Lpuart4;
/// The prog pin connected to the second motor
pub type MotorTwoProg = Output<P6>;
/// The uart interface connected to the third motor
pub type MotorThreeUart = Lpuart<lpuart::Pins<P24, P25>, 1>;
/// The prog pin connected to the third motor
pub type MotorThreeProg = Output<P31>;
/// The uart interface connected to the fourth motor
pub type MotorFourUart = Lpuart<lpuart::Pins<P29, P28>, 7>;
/// The prog pin connected to the fourth motor
pub type MotorFourProg = Output<P30>;
/// The uart interface connnected to the dribbler motor
pub type DribblerUart = Lpuart8;
/// The prog pin connected to the dribbler
pub type DribblerProg = Output<P22>;
=======
/// The display
pub type Display = Ssd1306<
    I2CInterface<
        shared_bus::I2cProxy<'static, cortex_m::interrupt::Mutex<core::cell::RefCell<Lpi2c1>>>,
    >,
    DisplaySize128x64,
    BufferedGraphicsMode<DisplaySize128x64>,
>;

// Adc Port used by BatterySense
pub type AdcP = AnalogInput<P41, 1>;

/// One of two ADCs defined under Teensy 4.1 docs
pub type Adc1 = Adc<1>;
// Alias of BatterySense
pub type BatterySenseT = BatterySense<Adc1, u16, AdcP, Infallible>;
>>>>>>> a62ad32c
<|MERGE_RESOLUTION|>--- conflicted
+++ resolved
@@ -9,11 +9,7 @@
 use imxrt_hal::lpuart::{self, Lpuart};
 use teensy4_pins::t41::*;
 
-<<<<<<< HEAD
-use teensy4_bsp::board::{self, Lpi2c1, Lpuart4, Lpuart6, Lpuart8, PERCLK_FREQUENCY};
-=======
-use teensy4_bsp::board::{self, Lpi2c1, Lpi2c3, PERCLK_FREQUENCY};
->>>>>>> a62ad32c
+use teensy4_bsp::board::{self, lpi2c3, Lpi2c1, Lpuart4, Lpuart6, Lpuart8, PERCLK_FREQUENCY};
 use teensy4_bsp::hal::{
     adc::AnalogInput,
     gpio::{Input, Output, Port},
@@ -76,8 +72,6 @@
 pub type KickerCSn = Output<P38>; //Changed from P5
 /// The Kicker Programmer
 pub type KickerProg = KickerProgrammer<KickerCSn, KickerReset>;
-<<<<<<< HEAD
-
 /// The enable 3v3 pin for the motor_board
 pub type MotorEn = Output<P23>;
 /// The Motor killn pin
@@ -102,7 +96,6 @@
 pub type DribblerUart = Lpuart8;
 /// The prog pin connected to the dribbler
 pub type DribblerProg = Output<P22>;
-=======
 /// The display
 pub type Display = Ssd1306<
     I2CInterface<
@@ -111,12 +104,9 @@
     DisplaySize128x64,
     BufferedGraphicsMode<DisplaySize128x64>,
 >;
-
 // Adc Port used by BatterySense
 pub type AdcP = AnalogInput<P41, 1>;
-
 /// One of two ADCs defined under Teensy 4.1 docs
 pub type Adc1 = Adc<1>;
 // Alias of BatterySense
-pub type BatterySenseT = BatterySense<Adc1, u16, AdcP, Infallible>;
->>>>>>> a62ad32c
+pub type BatterySenseT = BatterySense<Adc1, u16, AdcP, Infallible>;