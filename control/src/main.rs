--- conflicted
+++ resolved
@@ -30,6 +30,7 @@
     use bsp::board::PERCLK_FREQUENCY;
     use bsp::board::{self, LPSPI_FREQUENCY};
     use nalgebra::{Vector3, Vector4};
+    use robojackets_robocup_control::RadioSPI;
     use teensy4_bsp as bsp;
 
     use hal::gpio::Trigger;
@@ -48,10 +49,9 @@
     // Includes for display module
     use embedded_graphics::prelude::*;
     use graphics::{
-        error_screen::ErrorScreen, main_window::MainWindow, startup_screen::StartScreen,
+        error_screen::ErrorScreen, startup_screen::StartScreen,
     };
-    use ssd1306::{mode::BufferedGraphicsMode, prelude::*, I2CDisplayInterface, Ssd1306};
-    use teensy4_bsp::board::Lpi2c1;
+    use ssd1306::{prelude::*, I2CDisplayInterface, Ssd1306};
     use teensy4_pins::t41::{P18, P19};
 
     use robojackets_robocup_control::robot::{TEAM, TEAM_NUM};
@@ -74,18 +74,11 @@
     use icm42605_driver::IMU;
 
     use robojackets_robocup_control::{
-<<<<<<< HEAD
-        spi::FakeSpi, Delay2, DisplayT, FPGAInitError, FPGAProgError, Fpga, Gpio1, Imu,
+        spi::FakeSpi, Delay2, Display, Gpio1, Imu,
         ImuInitError, KickerCSn, KickerProg, KickerProgramError, KickerReset, KickerServicingError,
-        PitDelay, RFRadio, RadioInitError, RadioInterrupt, SharedSPI, State,
+        PitDelay, RFRadio, RadioInitError, RadioInterrupt, State,
         BASE_AMPLIFICATION_LEVEL, CHANNEL, GPT_1_DIVIDER, GPT_CLOCK_SOURCE, GPT_DIVIDER,
         GPT_FREQUENCY, RADIO_ADDRESS, ROBOT_ID,
-=======
-        spi::FakeSpi, Delay2, Gpio1, Imu, ImuInitError, KickerCSn, KickerProg, KickerProgramError,
-        KickerReset, KickerServicingError, PitDelay, RFRadio, RadioInitError, RadioInterrupt,
-        RadioSPI, State, BASE_AMPLIFICATION_LEVEL, CHANNEL, GPT_1_DIVIDER, GPT_CLOCK_SOURCE,
-        GPT_DIVIDER, GPT_FREQUENCY, RADIO_ADDRESS, ROBOT_ID,
->>>>>>> dce6ac60
     };
 
     use kicker_controller::{KickTrigger, KickType, Kicker, KickerCommand};
@@ -172,7 +165,7 @@
         elapsed_time: u32,
 
         //Display
-        display: DisplayT,
+        display: Display,
 
         // State
         state: State,
@@ -276,7 +269,7 @@
         rx_int.clear_triggered();
 
         let display_interface = I2CDisplayInterface::new(i2c_bus.acquire_i2c());
-        let display: DisplayT = Ssd1306::new(
+        let display: Display = Ssd1306::new(
             display_interface,
             DisplaySize128x64,
             DisplayRotation::Rotate0,
@@ -346,8 +339,8 @@
             display.init().ok();
             display.clear();
             let start_scrn = StartScreen::new(Point::new(0, 0), Point::new(24, 8));
-            start_scrn.draw(display);
-            display.flush();
+            let _ = start_scrn.draw(display);
+            let _ = display.flush();
         });
         initialize_radio::spawn().ok();
     }
@@ -502,20 +495,8 @@
         ],
         priority = 1
     )]
-<<<<<<< HEAD
     async fn error_report(mut ctx: error_report::Context) {
-        let (
-            imu_init_error,
-            fpga_prog_error,
-            fpga_init_error,
-            radio_init_error,
-            kicker_program_error,
-            kicker_service_error,
-        ) = (
-=======
-    async fn error_report(ctx: error_report::Context) {
         let (imu_init_error, radio_init_error, kicker_program_error, kicker_service_error) = (
->>>>>>> dce6ac60
             ctx.shared.imu_init_error,
             ctx.shared.radio_init_error,
             ctx.shared.kicker_program_error,
@@ -532,17 +513,6 @@
                 },
             );
 
-<<<<<<< HEAD
-=======
-        for _ in 0..5 {
-            log::error!("IMU-INIT: {:?}", imu_init_error);
-            log::error!("RADIO-INIT: {:?}", radio_init_error);
-            log::error!("KICKER-PROG: {:?}", kicker_program_error);
-            log::error!("KICKER-SERVICE: {:?}", kicker_service_error);
-            Systick::delay(1_000u32.millis()).await;
-        }
-
->>>>>>> dce6ac60
         log::error!("IMU-INIT: {:?}", imu_init_error);
         log::error!("RADIO-INIT: {:?}", radio_init_error);
         log::error!("KICKER-PROG: {:?}", kicker_program_error);
@@ -553,32 +523,17 @@
                 let err_txt = &format!("{:?}", imu_init_error);
                 let err_scrn = ErrorScreen::new("IMU Init Error", err_txt);
                 display.clear();
-                err_scrn.draw(display);
+                let _ = err_scrn.draw(display);
                 display.flush().ok();
             });
             Systick::delay(3000u32.millis()).await;
 
-            ctx.shared.display.lock(|display| {
-                let err_txt = &format!("{:?}", fpga_prog_error);
-                let err_scrn = ErrorScreen::new("FPGA Prog Error", err_txt);
-                display.clear();
-                err_scrn.draw(display);
-                display.flush().ok();
-            });
-            Systick::delay(3000u32.millis()).await;
-            ctx.shared.display.lock(|display| {
-                let err_txt = &format!("{:?}", fpga_init_error);
-                let err_scrn = ErrorScreen::new("FPGA Init Error", err_txt);
-                display.clear();
-                err_scrn.draw(display);
-                display.flush().ok();
-            });
             Systick::delay(3000u32.millis()).await;
             ctx.shared.display.lock(|display| {
                 let err_txt = &format!("{:?}", radio_init_error);
                 let err_scrn = ErrorScreen::new("Radio Init Error", err_txt);
                 display.clear();
-                err_scrn.draw(display);
+                let _ = err_scrn.draw(display);
                 display.flush().ok();
             });
             Systick::delay(3000u32.millis()).await;
@@ -586,7 +541,7 @@
                 let err_txt = &format!("{:?}", kicker_program_error);
                 let err_scrn = ErrorScreen::new("Kicker Prog Error", err_txt);
                 display.clear();
-                err_scrn.draw(display);
+                let _ = err_scrn.draw(display);
                 display.flush().ok();
             });
             Systick::delay(3000u32.millis()).await;
@@ -594,7 +549,7 @@
                 let err_txt = &format!("{:?}", kicker_service_error);
                 let err_scrn = ErrorScreen::new("Kicker Serv Error", err_txt);
                 display.clear();
-                err_scrn.draw(display);
+                let _ = err_scrn.draw(display);
                 display.flush().ok();
             });
             Systick::delay(3000u32.millis()).await;
