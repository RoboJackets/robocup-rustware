# this is our root package :)
[package]
name = "robojackets-robocup-control"
version = "0.2.0"
authors = ["N8BWert <n8.wert.b@gmail.com", "celcius-plus-273 <kelvinandreshau@gmail.com>"]
edition = "2021"

# dependencies for the root package which we'll call the "main" package
[dependencies]
cortex-m = "0.7" # basic hal package for cortex m microcontroller boards
log = "0.4" # allows for the logging feautre (a.k.a printing to the serial port)
teensy4-pins = "0.3.1"
icm42605-driver = { path = "./drivers/icm42605-driver" }
rotary_switch_rs = { path = "drivers/rotary_switch" }
io_expander_rs = { path = "drivers/io_expander" }
imxrt-iomuxc = "0.2.2"
embedded-alloc = "0.5.0"
defmt = "0.3.5"
libm = "0.2.8"
fixed-queue = "0.5.1"
<<<<<<< HEAD
rtic-sync = "1.3.2"
common = { path = "../common" }
nb = "1.1.0"
embedded-io = "0.6.1"
=======
battery_sense_rs = { version = "0.1.0", path = "drivers/battery_sense" }
embedded-graphics = "0.7.0"
graphics = {path = "drivers/graphics"}
ssd1306 = "0.7.1"
>>>>>>> a62ad32c

[dependencies.rtic-nrf24l01]
git = "https://github.com/N8BWert/rtic-nrf24l01.git"
default-features = false
features = ["embedded-hal-02"]

[dependencies.nalgebra]
version = "0.33.0"
default-features = false
features = ["libm", "nalgebra-macros", "alloc"]

[dependencies.shared-bus]
version = "0.3.1"
features = ["cortex-m"]

[dependencies.ncomm-utils]
version = "1.0.0"
default-features = false
features = ["nostd"]

[dependencies.robojackets-robocup-rtp]
version = "0.6.3"

[dependencies.embedded-hal]
version = "~0.2"
features = ["unproven"]

# RTIC 2.0 dependencies
[dependencies.rtic]
version = "2.0.1"
features = ["thumbv7-backend"]

[dependencies.rtic-monotonics]
version = "1.0.0"
features = ["cortex-m-systick"]

# teensy4-bsp is the board support package for teensy 4.0/4.1
[dependencies.teensy4-bsp]
version = "^0.4"
features = [
    # Use the BSP's runtime. This lets you write your
    # `main()` function.
    "rt",
    # Remove me if you don't want logging.
    "usb-logging",
]

[dependencies.imxrt-hal]
version = "=0.5.4"

# allows for debugging messages when panicking
[dependencies.teensy4-panic]
version = "0.2"
features = ["log"]

# this is an example of how to include a local package as a dependency
[dependencies.fpga-rs]
path = "drivers/fpga"

[dependencies.motion]
path = "drivers/motion"

[dependencies.controller]
path = "drivers/controller"

[dependencies.kicker-programmer]
path = "drivers/kicker-programmer"

[dependencies.kicker-controller]
path = "drivers/kicker-controller"

# the root package is also a workspace that holds all of the neccesary "supporting" packages
# such as driver files, utility files (e.g. tools), etc.
[workspace]
members = [
    "tools",
    "drivers/fpga",
    "drivers/motion",
    "drivers/controller",
    "drivers/icm42605-driver",
    "drivers/io_expander",
    "drivers/rotary_switch",
    "tools",
    "drivers/kicker-programmer",
    "drivers/kicker-controller",
    "drivers/battery_sense",
    "drivers/graphics",
]

# overrides the release build optimization level
# this can be deleted if higher optimization is wanted
# NOTE: lower optimization yields a faster build time
[profile.release.build-override]
opt-level = 0

[features]
default = ["all-motors"]
# The robot id features are more for testing than anything else
robot-0 = []
robot-1 = []
robot-2 = []
robot-3 = []
robot-4 = []
robot-5 = []
yellow-team = []
blue-team = []
debug = []
up = []
down = []
right = []
left = []
clockwise = []
counterclockwise = []
motor-1 = []
motor-2 = []
motor-3 = []
motor-4 = []
dribbler = []
all-motors = ["motor-1", "motor-2", "motor-3", "motor-4", "dribbler"]
<|MERGE_RESOLUTION|>--- conflicted
+++ resolved
@@ -18,17 +18,14 @@
 defmt = "0.3.5"
 libm = "0.2.8"
 fixed-queue = "0.5.1"
-<<<<<<< HEAD
 rtic-sync = "1.3.2"
 common = { path = "../common" }
 nb = "1.1.0"
 embedded-io = "0.6.1"
-=======
 battery_sense_rs = { version = "0.1.0", path = "drivers/battery_sense" }
 embedded-graphics = "0.7.0"
 graphics = {path = "drivers/graphics"}
 ssd1306 = "0.7.1"
->>>>>>> a62ad32c
 
 [dependencies.rtic-nrf24l01]
 git = "https://github.com/N8BWert/rtic-nrf24l01.git"
