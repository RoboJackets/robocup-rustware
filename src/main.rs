--- conflicted
+++ resolved
@@ -7,32 +7,17 @@
 #![no_main]
 #![feature(type_alias_impl_trait)]
 
-<<<<<<< HEAD
-extern crate alloc;
-
-use embedded_alloc::Heap;
-
-#[global_allocator]
-static HEAP: Heap = Heap::empty();
-=======
 ///
 /// This is a demo example file that turns on and off the onboard led.
 /// 
 /// Please follow this example for future examples and sanity tests
 /// 
->>>>>>> b3182968
 
 use teensy4_panic as _;
 
 #[rtic::app(device = teensy4_bsp, peripherals = true, dispatchers = [GPT2])]
 mod app {
-<<<<<<< HEAD
-    use super::*;
-
-    use core::mem::MaybeUninit;
-=======
     use teensy4_pins::common::*;
->>>>>>> b3182968
 
     use teensy4_bsp as bsp;
     use bsp::board;
@@ -59,9 +44,6 @@
 
     #[init]
     fn init(ctx: init::Context) -> (Shared, Local) {
-<<<<<<< HEAD
-        unsafe { HEAP.init(HEAP_MEM.as_ptr() as usize, HEAP_SIZE) }
-=======
         let board::Resources {
             pins,
             mut gpio2,
@@ -74,7 +56,6 @@
         let led = gpio2.output(pins.p7);
 
         blink_led::spawn().ok();
->>>>>>> b3182968
 
         (
             Shared {},
